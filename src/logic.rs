--- conflicted
+++ resolved
@@ -553,9 +553,8 @@
 
     let mut safe_moves: Vec<&str> = vec![];
 
-<<<<<<< HEAD
     // check and see if we're trapped in a box
-    if graph::inside_box(you, board, &game_board, 0.2) {
+    if graph::inside_box(you, board, &game_board, 0.3) {
         // find square to escape from
         let escape_tile =
             graph::find_key_hole(board, &game_board, you).unwrap_or(Coord { x: 0, y: 0 });
@@ -575,8 +574,13 @@
     if safe_moves.len() <= 0 {
         // otherwise look for food or other stuff
         let tile_connection_threshold = 0.5;
-        // move towards closest connected food
-        let path = graph::a_star(board, &game_board, &you, tile_connection_threshold);
+
+        // be less hungry, try to control the center if we have high health and are suffieciently long
+        let mut path: Vec<types::Coord> = Vec::new();
+        if you.health < 75 || (you.length as f32 / (board.width * board.height) as f32) < 0.15 {
+            path = graph::a_star(board, &game_board, &you, tile_connection_threshold);
+        }
+
         if path.len() > 0 {
             let dir_vector = path[0] - you.head;
             let dir = types::DIRECTIONS.into_iter().find_map(|(key, &val)| {
@@ -588,26 +592,6 @@
             });
             if dir.is_some() {
                 safe_moves.push(dir.unwrap());
-=======
-    let mut you_copy = _you.clone();
-    you_copy.health -= 1;
-
-    let tile_connection_threshold = 0.5;
-
-    // be less hungry, try to control the center if we have high health and are suffieciently long
-    let mut path: Vec<types::Coord> = Vec::new();
-    if _you.health < 75 || (_you.length as f32 / (_board.width * _board.height) as f32) < 0.15 {
-      path = graph::a_star(_board, &game_board, &_you, tile_connection_threshold);
-    }
-  
-    if path.len() > 0 {
-        let dir_vector = path[0] - _you.head;
-        let dir = types::DIRECTIONS.into_iter().find_map(|(key, &val)| {
-            if val == dir_vector {
-                Some(key)
-            } else {
-                None
->>>>>>> 18750538
             }
         } else {
             let mut rand_moves = get_rand_moves(
