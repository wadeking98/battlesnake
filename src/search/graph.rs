--- conflicted
+++ resolved
@@ -1,56 +1,12 @@
 use crate::{get_board_tile, logic, types};
 use std::collections::{HashMap, VecDeque};
 
-<<<<<<< HEAD
-=======
-fn get_adj_tiles(
-    tile: &types::Coord,
-    board: &types::Board,
-    game_board: &HashMap<types::Coord, types::Flags>,
-    you: &types::Battlesnake,
-) -> Vec<types::Coord> {
-    let mut adj: Vec<types::Coord> = vec![];
-    for (.., dir) in types::DIRECTIONS.into_iter() {
-        let new_point = *dir + *tile;
-        if logic::can_move_board(&new_point, board, game_board, you, None) {
-            adj.push(new_point)
-        }
-    }
-    return adj;
-}
-
-// fn get_number_food_ancestors(
-//     tile: &types::Coord,
-//     trace_tree: &HashMap<types::Coord, types::Coord>,
-//     game_board: &HashMap<types::Coord, types::Flags>,
-// ) -> u8 {
-//     let mut food_ancestors: u8 = 0;
-//     let mut current_tile = tile;
-//     loop {
-//         let parent_opt = trace_tree.get(current_tile);
-//         match parent_opt {
-//             Some(parent) => {
-//                 if get_board_tile!(game_board, parent.x, parent.y) == types::Flags::FOOD {
-//                     food_ancestors += 1;
-//                 }
-//                 current_tile = parent;
-//             }
-//             None => {
-//                 break;
-//             }
-//         }
-//     }
-//     return food_ancestors;
-// }
-
->>>>>>> a951fbc0
 pub fn bfs(
     board: &types::Board,
     game_board: &HashMap<types::Coord, types::Flags>,
     you: &types::Battlesnake,
     connection_threshold: f32,
 ) -> Vec<types::Coord> {
-<<<<<<< HEAD
     let mut frontier: VecDeque<types::Coord> = VecDeque::new();
     frontier.push_back(you.head);
     let mut visited: HashMap<types::Coord, types::Coord> = HashMap::new();
@@ -58,31 +14,13 @@
         board,
         game_board,
         you,
-=======
-    let food_connected = food_connected_option.unwrap_or(0);
-    let mut frontier: VecDeque<types::Coord> = VecDeque::new();
-    frontier.push_back(you.head);
-    let mut visited: HashMap<types::Coord, types::Coord> = HashMap::new();
-    let current_path: Vec<types::Coord> = Vec::new();
-    let res_option = breadth_first_search_logic(
-        board,
-        game_board,
-        you,
-        current_path,
->>>>>>> a951fbc0
         &mut frontier,
         &mut visited,
         connection_threshold,
     );
-<<<<<<< HEAD
     return match goal_opt {
       Some(goal) => backtrack(goal, &visited),
       None => vec![]
-=======
-    return match res_option {
-        Some(goal) => backtrack(goal, &visited),
-        None => Vec::new(),
->>>>>>> a951fbc0
     };
 }
 
@@ -128,16 +66,9 @@
     board: &types::Board,
     game_board: &HashMap<types::Coord, types::Flags>,
     you: &types::Battlesnake,
-<<<<<<< HEAD
     frontier: &mut VecDeque<types::Coord>,
     visited: &mut HashMap<types::Coord, types::Coord>,
     connection_threshold: f32
-=======
-    current_path: Vec<types::Coord>,
-    frontier: &mut VecDeque<types::Coord>,
-    visited: &mut HashMap<types::Coord, types::Coord>,
-    food_connected: u8,
->>>>>>> a951fbc0
 ) -> Option<types::Coord> {
     if frontier.len() <= 0 {
         return None;
@@ -145,35 +76,8 @@
 
     let current_tile = frontier.pop_front().unwrap();
 
-<<<<<<< HEAD
     if get_board_tile!(game_board, current_tile.x, current_tile.y) == types::Flags::FOOD {
         return Some(current_tile);
-=======
-    // if current tile is a food that satisfies connection requirements
-    if get_board_tile!(game_board, current_tile.x, current_tile.y) == types::Flags::FOOD && !current_path.contains(&current_tile) {
-        if food_connected == 0 {
-            return Some(current_tile);
-        } else {
-            println!("HERE");
-            // try finding a path from this food to others that does not intersect the current path
-            let mut new_frontier: VecDeque<types::Coord> = VecDeque::new();
-            new_frontier.push_back(current_tile);
-            let mut new_visited: HashMap<types::Coord, types::Coord> = HashMap::new();
-            let new_current_path = backtrack(current_tile, visited);
-            let success = breadth_first_search_logic(
-                board,
-                game_board,
-                you,
-                new_current_path,
-                &mut new_frontier,
-                &mut new_visited,
-                food_connected - 1,
-            );
-            if success.is_some() {
-                return Some(current_tile);
-            }
-        }
->>>>>>> a951fbc0
     }
 
     // get adj tiles if they haven't been visited before and they're not in the current path
@@ -192,20 +96,8 @@
     frontier.append(&mut adj_tiles_deque);
 
     // recursion step
-<<<<<<< HEAD
     return breadth_first_search_logic(board, game_board, you, frontier, visited, connection_threshold);
 
-=======
-    return breadth_first_search_logic(
-        board,
-        game_board,
-        you,
-        current_path,
-        frontier,
-        visited,
-        food_connected,
-    );
->>>>>>> a951fbc0
 }
 
 #[cfg(test)]
@@ -325,19 +217,8 @@
         let you = board.snakes[0].clone();
         let game_board = board.to_game_board();
 
-<<<<<<< HEAD
         let path = bfs(&board, &mut game_board, &you, 0.5);
         assert!(path.len() > 0 && path[path.len() - 1] == types::Coord { x: 8, y: 4 });
 
-=======
-        let path = bfs(&board, &game_board, &you, None);
-        assert!(path.len() > 0 && path[path.len() - 1] == types::Coord { x: 8, y: 4 });
-
-        let path_connected = bfs(&board, &game_board, &you, Some(1));
-        assert!(
-            path_connected.len() > 0
-                && path_connected[path_connected.len() - 1] == types::Coord { x: 8, y: 4 }
-        );
->>>>>>> a951fbc0
     }
 }